--- conflicted
+++ resolved
@@ -1,11 +1,7 @@
-<<<<<<< HEAD
-export { default as EncryptedStore } from './EncryptedStore'
-=======
 export {
   default as EncryptedKeyStore,
   storageSigRequestText,
 } from './EncryptedStore'
->>>>>>> d9f29237
 export { default as PrivateTopicStore } from './PrivateTopicStore'
 export { default as StaticKeyStore } from './StaticKeyStore'
 export { KeyStore } from './KeyStore'
